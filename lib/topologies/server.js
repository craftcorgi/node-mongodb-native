--- conflicted
+++ resolved
@@ -217,12 +217,8 @@
 
     // Execute the ismaster query
     self.s.pool.write(query, {
-<<<<<<< HEAD
-      socketTimeout: self.s.options.connectionTimeout || 2000,
+      socketTimeout: (typeof self.s.options.connectionTimeout !== 'number') ? 2000 : self.s.options.connectionTimeout,
       monitoring: true,
-=======
-      socketTimeout: (typeof self.s.options.connectionTimeout !== 'number') ? 2000 : self.s.options.connectionTimeout,
->>>>>>> dbcedc66
     }, function(err, result) {
       // Set initial lastIsMasterMS
       self.lastIsMasterMS = new Date().getTime() - start;
