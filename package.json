{
  "name": "mongodb",
<<<<<<< HEAD
  "version": "2.1.0-rc1",
=======
  "version": "2.0.50",
>>>>>>> 56c27301
  "description": "MongoDB legacy driver emulation layer on top of mongodb-core",
  "main": "index.js",
  "repository": {
    "type": "git",
    "url": "git@github.com:mongodb/node-mongodb-native.git"
  },
  "keywords": [
    "mongodb",
    "driver",
    "legacy"
  ],
  "dependencies": {
      "mongodb-core": "1.2.25"
    , "readable-stream": "1.0.31"
    , "es6-promise": "3.0.2"
  },
  "devDependencies": {
      "integra": "0.1.8"
    , "optimist": "0.6.1"
    , "bson": "~0.4"
    , "jsdoc": "3.3.0-beta3"
    , "semver": "4.1.0"
    , "rimraf": "2.2.6"
    , "gleak": "0.5.0"
    , "mongodb-version-manager": "^0.8.10"
    , "mongodb-extended-json": "1.3.0"
    , "mongodb-tools": "~1.0"
    , "co": "4.5.4"
    , "bluebird": "2.9.27"
  },
  "author": "Christian Kvalheim",
  "license": "Apache-2.0",
  "bugs": {
    "url": "https://github.com/mongodb/node-mongodb-native/issues"
  },
  "scripts": { "test" : "node test/runner.js -t functional" },
  "homepage": "https://github.com/mongodb/node-mongodb-native"
}<|MERGE_RESOLUTION|>--- conflicted
+++ resolved
@@ -1,10 +1,6 @@
 {
   "name": "mongodb",
-<<<<<<< HEAD
   "version": "2.1.0-rc1",
-=======
-  "version": "2.0.50",
->>>>>>> 56c27301
   "description": "MongoDB legacy driver emulation layer on top of mongodb-core",
   "main": "index.js",
   "repository": {
