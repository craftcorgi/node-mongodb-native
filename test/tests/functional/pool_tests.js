--- conflicted
+++ resolved
@@ -110,8 +110,4 @@
     // Start connection
     server.connect();
   }
-<<<<<<< HEAD
-}
-=======
-}
->>>>>>> 01bc4b20
+}